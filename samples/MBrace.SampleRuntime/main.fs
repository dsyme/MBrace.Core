﻿module internal MBrace.SampleRuntime.Main

    open Nessos.Thespian
    open Nessos.Thespian.Remote.Protocols
<<<<<<< HEAD
    open Nessos.MBrace
    open Nessos.MBrace.Continuation
    open Nessos.MBrace.Runtime
    open Nessos.MBrace.SampleRuntime.Actors
    open Nessos.MBrace.SampleRuntime.RuntimeProvider
    open Nessos.MBrace.SampleRuntime.Tasks
=======
    open MBrace.Continuation
    open MBrace.Runtime
    open MBrace.SampleRuntime.Actors
>>>>>>> 4d337470

    let maxConcurrentTasks = 10

    [<EntryPoint>]
    let main (args : string []) =
        try
            MBrace.SampleRuntime.Config.initRuntimeState()
            let address = MBrace.SampleRuntime.Config.getAddress()
            printfn "MBrace worker initialized on %O." address
            if args.Length > 0 then
                let runtime = Argument.toRuntime args
                let workerRef = new Worker(System.Diagnostics.Process.GetCurrentProcess().Id.ToString()) :> IWorkerRef
                let localRuntime = LocalRuntimeState.InitLocal(workerRef, runtime)
                Async.RunSync (Worker.initWorker localRuntime maxConcurrentTasks)
                0
            else
                Actor.Stateful (new System.Threading.CancellationTokenSource()) Worker.workerManager
                |> Actor.rename "workerManager"
                |> Actor.publish [ Protocols.utcp() ]
                |> Actor.start
                |> ignore
                Async.RunSynchronously <| async { while true do do! Async.Sleep 10000 }
                0
        with e ->
            printfn "Unhandled exception : %O" e
            let _ = System.Console.ReadKey()
            1<|MERGE_RESOLUTION|>--- conflicted
+++ resolved
@@ -2,18 +2,12 @@
 
     open Nessos.Thespian
     open Nessos.Thespian.Remote.Protocols
-<<<<<<< HEAD
-    open Nessos.MBrace
-    open Nessos.MBrace.Continuation
-    open Nessos.MBrace.Runtime
-    open Nessos.MBrace.SampleRuntime.Actors
-    open Nessos.MBrace.SampleRuntime.RuntimeProvider
-    open Nessos.MBrace.SampleRuntime.Tasks
-=======
+    open MBrace
     open MBrace.Continuation
     open MBrace.Runtime
     open MBrace.SampleRuntime.Actors
->>>>>>> 4d337470
+    open MBrace.SampleRuntime.RuntimeProvider
+    open MBrace.SampleRuntime.Tasks
 
     let maxConcurrentTasks = 10
 
