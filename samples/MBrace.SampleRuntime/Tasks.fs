﻿module internal MBrace.SampleRuntime.Tasks

// Provides facility for the execution of tasks.
// In this context, a task denotes a single work item to be sent
// to a worker node for execution. Tasks may span multiple threads
// but are bound to a single process. A cloud workflow that has
// been passed continuations is a typical example of such a task.

open System
open System.Collections.Generic
open System.Threading.Tasks

open Nessos.Thespian
open Nessos.FsPickler
open Nessos.Vagabond

open MBrace
open MBrace.Continuation
open MBrace.Store
open MBrace.Runtime
open MBrace.Runtime.Store
open MBrace.Runtime.Serialization
open MBrace.Runtime.Vagabond
open MBrace.SampleRuntime.Actors

// Tasks are cloud workflows that have been attached to continuations.
// In that sense they are 'closed' multi-threaded computations that
// are difficult to reason about from a worker node's point of view.
// TaskExecutionMonitor provides a way to cooperatively track execution
// of such 'closed' computations.

/// Provides a mechanism for cooperative task execution monitoring.
[<AutoSerializable(false)>]
type TaskExecutionMonitor () =
    let tcs = TaskCompletionSource<unit> ()
    static let fromContext (ctx : ExecutionContext) = ctx.Resources.Resolve<TaskExecutionMonitor> ()

    member __.Task = tcs.Task
    member __.TriggerFault (e : exn) = tcs.TrySetException e |> ignore
    member __.TriggerCompletion () = tcs.TrySetResult () |> ignore

    /// Runs a single threaded, synchronous computation,
    /// triggering the contextual TaskExecutionMonitor on uncaught exception
    static member ProtectSync ctx (f : unit -> unit) : unit =
        let tem = fromContext ctx
        try f () with e -> tem.TriggerFault e |> ignore

    /// Runs an asynchronous computation,
    /// triggering the contextual TaskExecutionMonitor on uncaught exception
    static member ProtectAsync ctx (f : Async<unit>) : unit =
        let tem = fromContext ctx
        Async.StartWithContinuations(f, ignore, tem.TriggerFault, ignore)   

    /// Triggers task completion on the contextual TaskExecutionMonitor
    static member TriggerCompletion ctx =
        let tem = fromContext ctx in tem.TriggerCompletion () |> ignore

    /// Triggers task fault on the contextual TaskExecutionMonitor
    static member TriggerFault (ctx, e) =
        let tem = fromContext ctx in tem.TriggerFault e |> ignore

    /// Asynchronously await completion of provided TaskExecutionMonitor
    static member AwaitCompletion (tem : TaskExecutionMonitor) = async {
        try
            return! Async.AwaitTask tem.Task
        with :? System.AggregateException as e when e.InnerException <> null ->
            return! Async.Raise e.InnerException
    }

/// Process information record
type ProcessInfo =
    {
        /// Cloud process unique identifier
        ProcessId : string
        /// Default file store container for process
        DefaultDirectory : string
        /// Default atom container for process
        DefaultAtomContainer : string
        /// Default channel container for process
        DefaultChannelContainer : string
    }

/// Defines a task to be executed in a worker node
type Task = 
    {
        /// Return type of the defining cloud workflow.
        Type : Type
        /// Cloud process information
        ProcessInfo : ProcessInfo
        /// Task unique identifier
        TaskId : string
        /// Triggers task execution with worker-provided execution context
        StartTask : ExecutionContext -> unit
        /// Task fault policy
        FaultPolicy : FaultPolicy
        /// Exception Continuation
        Econt : ExecutionContext -> ExceptionDispatchInfo -> unit
        /// Distributed cancellation token source bound to task
        CancellationTokenSource : DistributedCancellationTokenSource
    }
with
    /// <summary>
    ///     Asynchronously executes task in the local process.
    /// </summary>
    /// <param name="runtimeProvider">Local scheduler implementation.</param>
    /// <param name="dependencies">Task dependent assemblies.</param>
    /// <param name="task">Task to be executed.</param>
    static member RunAsync (runtimeProvider : ICloudRuntimeProvider)
                            (atomProvider : ICloudAtomProvider)
                            (channelProvider : ICloudChannelProvider) 
                            (dependencies : AssemblyId list) (faultCount : int)
                            (task : Task) = 
        async {
            let tem = new TaskExecutionMonitor()
            let ctx =
                {
                    Resources = 
                        resource { 
                            yield runtimeProvider ; yield tem ; yield task.CancellationTokenSource ; 
                            yield Config.getFileStoreConfiguration task.ProcessInfo.DefaultDirectory ;
                            yield { AtomProvider = atomProvider ; DefaultContainer = task.ProcessInfo.DefaultAtomContainer } ;
                            yield { ChannelProvider = channelProvider ; DefaultContainer = task.ProcessInfo.DefaultChannelContainer } ;
                            yield channelProvider ; yield dependencies 
                        }

                    CancellationToken = task.CancellationTokenSource.GetLocalCancellationToken()
                }

            if faultCount > 0 then
                // current task has already faulted once, 
                // consult user-provided fault policy for deciding how to proceed.
                let faultException = new FaultException(sprintf "Fault exception when running task '%s'." task.TaskId)
                match task.FaultPolicy.Policy faultCount (faultException :> exn) with
                | None -> 
                    // fault policy decrees exception, pass fault to exception continuation
                    task.Econt ctx <| ExceptionDispatchInfo.Capture faultException
                | Some timeout ->
                    // fault policy decrees retry, sleep for specified time and execute
                    do! Async.Sleep (int timeout.TotalMilliseconds)
                    do task.StartTask ctx
            else
                // no faults, just execute the task
                do task.StartTask ctx

            return! TaskExecutionMonitor.AwaitCompletion tem
        }

<<<<<<< HEAD
// type private SchedullerMsg =
//     | ScheduleTask of task: Task * dependencies: AssemblyId list * faultCount: int * leaseMonitor: LeaseMonitor

// type private SchedullerState =
//     {
//         TaskQueue: PartIndexedQueue<string (* IWorkerRef.Id *), Pickle<Task> * AssemblyId list>
//     }

// type internal Scheduler private (source: ActorRef<SchedullerMsg>) =
//     static let behavior (state: SchedullerState) (msg: SchedullerMsg) =
//         async {
//             match msg with
//             | ScheduleTask(task, dependencies, faultCount, leaseMonitor) ->
//                 if state.WorkerQueue.Count = 0 then 
//                     return { state with UnschedulledTasks = (task, dependencies, faultCount, leaseMonitor)::state.UnschedulledTasks }
//                 else
//                     do! scheduleTask task dependencies faultCount leaseMonitor
//                     return state
//         }

//     static member Init(initWorkers: WorkerRef list) =
//         let initState = { WorkerQueue = new Queue<WorkerRef>(initWorkers); UnschedulledTasks = [] }
//         let source =
//             Actor.Stateful initState behavior
//             |> Actor.Publish
//             |> Actor.ref

//         new Scheduler(source)

//     member __.ScheduleTask(task: Task, dependencies: AssemblyId list, faultCount: int, leaseMonitor: LeaseMonitor) =
//         source <-!- ScheduleTask(task, dependencies, faultCount, leaseMonitor)


=======

/// Type of pickled task as represented in the task queue
type PickledTask = 
    {
        Task : Pickle<Task> 
        Dependencies : AssemblyId list 
        Target : IWorkerRef option
    }
with
    /// <summary>
    ///     Create a pickled task out of given cloud workflow and continuations
    /// </summary>
    /// <param name="dependencies">Vagabond dependency manifest.</param>
    /// <param name="cts">Distributed cancellation token source.</param>
    /// <param name="sc">Success continuation</param>
    /// <param name="ec">Exception continuation</param>
    /// <param name="cc">Cancellation continuation</param>
    /// <param name="wf">Workflow</param>
    static member CreateTask procInfo dependencies cts fp sc ec cc worker (wf : Cloud<'T>) : PickledTask =
        let taskId = System.Guid.NewGuid().ToString()
        let startTask ctx =
            let cont = { Success = sc ; Exception = ec ; Cancellation = cc }
            Cloud.StartWithContinuations(wf, cont, ctx)

        let task = 
            { 
                Type = typeof<'T>
                ProcessInfo = procInfo
                TaskId = taskId
                StartTask = startTask
                FaultPolicy = fp
                Econt = ec
                CancellationTokenSource = cts
            }

        let taskp = Config.getSerializer().Pickler.PickleTyped task

        { Task = taskp ; Dependencies = dependencies ; Target = worker }
>>>>>>> 25da3ac1

/// Defines a handle to the state of a runtime instance
/// All information pertaining to the runtime execution state
/// is contained in a single process -- the initializing client.
type RuntimeState =
    {
        /// TCP endpoint used by the runtime state container
        IPEndPoint : System.Net.IPEndPoint
        /// Reference to the global task queue employed by the runtime
<<<<<<< HEAD
        /// Queue contains pickled task and its vagrant dependency manifestppp
        TaskQueue : PartIndexedQueue<string (* IWorkerRef.Id *), Pickle<Task> * AssemblyId list>
        /// Reference to a Vagrant assembly exporting actor.
=======
        /// Queue contains pickled task and its vagabond dependency manifest
        TaskQueue : Queue<PickledTask, IWorkerRef>
        /// Reference to a Vagabond assembly exporting actor.
>>>>>>> 25da3ac1
        AssemblyExporter : AssemblyExporter
        /// Reference to the runtime resource manager
        /// Used for generating latches, cancellation tokens and result cells.
        ResourceFactory : ResourceFactory
        /// returns a manifest of workers available to the cluster.
        Workers : ImmutableCell<IWorkerRef []>
        /// Track cached store entities
        StoreCacheMap : StoreCacheMap
        /// Distributed logger facility
        Logger : Logger
    }
with
    /// Initialize a new runtime state in the local process
    static member InitLocal (logger : string -> unit) (getWorkers : unit -> IWorkerRef []) =
        // task dequeue predicate -- checks if task is assigned to particular target
        let shouldDequeue (dequeueingWorker : IWorkerRef) (pt : PickledTask) =
            match pt.Target with
            // task not applicable to specific worker, approve dequeue
            | None -> true
            | Some w ->
                // task applicable to current worker, approve dequeue
                if w = dequeueingWorker then true
                else
                    // worker not applicable to current worker, dequeue if target worker has been disposed
                    getWorkers () |> Array.forall ((<>) dequeueingWorker)

        {
            IPEndPoint = MBrace.SampleRuntime.Config.getLocalEndpoint()
            Workers = ImmutableCell.Init getWorkers
            StoreCacheMap = StoreCacheMap.Init()
            Logger = Logger.Init logger
<<<<<<< HEAD
            TaskQueue = PartIndexedQueue<_, _>.Init ()
=======
            TaskQueue = Queue<_,_>.Init shouldDequeue
>>>>>>> 25da3ac1
            AssemblyExporter = AssemblyExporter.Init()
            ResourceFactory = ResourceFactory.Init ()
        }

    /// <summary>
    ///     Create a pickled task out of given cloud workflow and continuations
    /// </summary>
    /// <param name="dependencies">Vagabond dependency manifest.</param>
    /// <param name="cts">Distributed cancellation token source.</param>
    /// <param name="sc">Success continuation</param>
    /// <param name="ec">Exception continuation</param>
    /// <param name="cc">Cancellation continuation</param>
    /// <param name="wf">Workflow</param>
    member rt.EnqueueTask procInfo dependencies cts fp sc ec cc worker (wf : Cloud<'T>) : unit =
        rt.TaskQueue.Enqueue <| PickledTask.CreateTask procInfo dependencies cts fp sc ec cc worker wf

<<<<<<< HEAD
        let task = 
            { 
                Type = typeof<'T>
                ProcessInfo = procInfo
                TaskId = taskId
                StartTask = startTask
                FaultPolicy = fp
                Econt = ec
                CancellationTokenSource = cts
            }

        let taskp = VagrantRegistry.Pickler.PickleTyped task

        let storeEntities =
            StorageEntity.GatherStoreEntitiesInObjectGraph(startTask)
            |> Seq.map (fun s -> s.Id)
            |> Seq.toArray

        if Array.length storeEntities = 0 then rt.TaskQueue.UnindexedEnqueue(taskp, dependencies)
        else
            let picture = rt.StoreCacheMap.GetPicture(storeEntities)
            let selectedWorkerId =
                picture
                |> Seq.collect (fun (storeEntity, workerIds) -> workerIds |> Seq.map (fun workerId -> storeEntity, workerId))
                |> Seq.groupBy snd
                |> Seq.sortBy (fun (workerId, data) -> -(Seq.length data))
                |> Seq.map fst
                |> Seq.head


            rt.TaskQueue.Enqueue(selectedWorkerId, (taskp, dependencies))
=======
    /// <summary>
    ///     Atomically schedule a collection of tasks
    /// </summary>
    /// <param name="tasks">Tasks to be enqueued</param>
    member rt.EnqueueTasks tasks = rt.TaskQueue.EnqueueMultiple tasks
>>>>>>> 25da3ac1

    /// <summary>
    ///     Schedules a cloud workflow as a distributed result cell.
    ///     Used for root-level workflows or child tasks.
    /// </summary>
    /// <param name="dependencies">Declared workflow dependencies.</param>
    /// <param name="cts">Cancellation token source bound to task.</param>
    /// <param name="wf">Input workflow.</param>
    member rt.StartAsCell procInfo dependencies cts fp worker (wf : Cloud<'T>) = async {
        let! resultCell = rt.ResourceFactory.RequestResultCell<'T>()
        let setResult ctx r = 
            async {
                let! success = resultCell.SetResult r
                TaskExecutionMonitor.TriggerCompletion ctx
            } |> TaskExecutionMonitor.ProtectAsync ctx

        let scont ctx t = setResult ctx (Completed t)
        let econt ctx e = setResult ctx (Exception e)
        let ccont ctx c = setResult ctx (Cancelled c)
        rt.EnqueueTask procInfo dependencies cts fp scont econt ccont worker wf
        return resultCell
    }

    /// Attempt to dequeue a task from the runtime task queue
<<<<<<< HEAD
    member rt.TryDequeue () = async {
        let! item = rt.TaskQueue.TryUnindexedDequeue()
        match item with
        | None -> return None
        | Some ((tp, deps), faultCount, leaseMonitor) -> 
            do! rt.AssemblyExporter.LoadDependencies deps
            let task = VagrantRegistry.Pickler.UnPickleTyped tp
            return Some (task, deps, faultCount, leaseMonitor)
    }

    /// Attempt to dequeue a task from the runtime task queue of specific worker
    member rt.TryDequeue (workerId: string) = async {
        let! item = rt.TaskQueue.TryDequeue(workerId)
        match item with
        | None -> return None
        | Some ((tp, deps), faultCount, leaseMonitor) -> 
            do! rt.AssemblyExporter.LoadDependencies deps
            let task = VagrantRegistry.Pickler.UnPickleTyped tp
            return Some (task, deps, faultCount, leaseMonitor)
    }

type LocalRuntimeState =
    {
        RuntimeState: RuntimeState
        WorkerRef: IWorkerRef
    }

    static member InitLocal(workerRef: IWorkerRef, runtimeState: RuntimeState) =
        {
            RuntimeState = runtimeState
            WorkerRef = workerRef
        }
=======
    member rt.TryDequeue (dequeueingWorker : IWorkerRef) = async {
        let! item =  rt.TaskQueue.TryDequeue dequeueingWorker
        match item with
        | None -> return None
        | Some (pt, faultCount, leaseMonitor) -> 
            do! rt.AssemblyExporter.LoadDependencies pt.Dependencies
            let task = Config.getSerializer().Pickler.UnPickleTyped pt.Task
            return Some (task, pt.Dependencies, faultCount, leaseMonitor)
    }
>>>>>>> 25da3ac1
<|MERGE_RESOLUTION|>--- conflicted
+++ resolved
@@ -1,4 +1,4 @@
-﻿module internal MBrace.SampleRuntime.Tasks
+﻿﻿module internal MBrace.SampleRuntime.Tasks
 
 // Provides facility for the execution of tasks.
 // In this context, a task denotes a single work item to be sent
@@ -49,7 +49,7 @@
     /// triggering the contextual TaskExecutionMonitor on uncaught exception
     static member ProtectAsync ctx (f : Async<unit>) : unit =
         let tem = fromContext ctx
-        Async.StartWithContinuations(f, ignore, tem.TriggerFault, ignore)   
+        Async.StartWithContinuations(f, ignore, tem.TriggerFault, ignore)
 
     /// Triggers task completion on the contextual TaskExecutionMonitor
     static member TriggerCompletion ctx =
@@ -81,7 +81,7 @@
     }
 
 /// Defines a task to be executed in a worker node
-type Task = 
+type Task =
     {
         /// Return type of the defining cloud workflow.
         Type : Type
@@ -107,31 +107,31 @@
     /// <param name="task">Task to be executed.</param>
     static member RunAsync (runtimeProvider : ICloudRuntimeProvider)
                             (atomProvider : ICloudAtomProvider)
-                            (channelProvider : ICloudChannelProvider) 
+                            (channelProvider : ICloudChannelProvider)
                             (dependencies : AssemblyId list) (faultCount : int)
-                            (task : Task) = 
+                            (task : Task) =
         async {
             let tem = new TaskExecutionMonitor()
             let ctx =
                 {
-                    Resources = 
-                        resource { 
-                            yield runtimeProvider ; yield tem ; yield task.CancellationTokenSource ; 
+                    Resources =
+                        resource {
+                            yield runtimeProvider ; yield tem ; yield task.CancellationTokenSource ;
                             yield Config.getFileStoreConfiguration task.ProcessInfo.DefaultDirectory ;
                             yield { AtomProvider = atomProvider ; DefaultContainer = task.ProcessInfo.DefaultAtomContainer } ;
                             yield { ChannelProvider = channelProvider ; DefaultContainer = task.ProcessInfo.DefaultChannelContainer } ;
-                            yield channelProvider ; yield dependencies 
+                            yield channelProvider ; yield dependencies
                         }
 
                     CancellationToken = task.CancellationTokenSource.GetLocalCancellationToken()
                 }
 
             if faultCount > 0 then
-                // current task has already faulted once, 
+                // current task has already faulted once,
                 // consult user-provided fault policy for deciding how to proceed.
                 let faultException = new FaultException(sprintf "Fault exception when running task '%s'." task.TaskId)
                 match task.FaultPolicy.Policy faultCount (faultException :> exn) with
-                | None -> 
+                | None ->
                     // fault policy decrees exception, pass fault to exception continuation
                     task.Econt ctx <| ExceptionDispatchInfo.Capture faultException
                 | Some timeout ->
@@ -145,47 +145,12 @@
             return! TaskExecutionMonitor.AwaitCompletion tem
         }
 
-<<<<<<< HEAD
-// type private SchedullerMsg =
-//     | ScheduleTask of task: Task * dependencies: AssemblyId list * faultCount: int * leaseMonitor: LeaseMonitor
-
-// type private SchedullerState =
-//     {
-//         TaskQueue: PartIndexedQueue<string (* IWorkerRef.Id *), Pickle<Task> * AssemblyId list>
-//     }
-
-// type internal Scheduler private (source: ActorRef<SchedullerMsg>) =
-//     static let behavior (state: SchedullerState) (msg: SchedullerMsg) =
-//         async {
-//             match msg with
-//             | ScheduleTask(task, dependencies, faultCount, leaseMonitor) ->
-//                 if state.WorkerQueue.Count = 0 then 
-//                     return { state with UnschedulledTasks = (task, dependencies, faultCount, leaseMonitor)::state.UnschedulledTasks }
-//                 else
-//                     do! scheduleTask task dependencies faultCount leaseMonitor
-//                     return state
-//         }
-
-//     static member Init(initWorkers: WorkerRef list) =
-//         let initState = { WorkerQueue = new Queue<WorkerRef>(initWorkers); UnschedulledTasks = [] }
-//         let source =
-//             Actor.Stateful initState behavior
-//             |> Actor.Publish
-//             |> Actor.ref
-
-//         new Scheduler(source)
-
-//     member __.ScheduleTask(task: Task, dependencies: AssemblyId list, faultCount: int, leaseMonitor: LeaseMonitor) =
-//         source <-!- ScheduleTask(task, dependencies, faultCount, leaseMonitor)
-
-
-=======
 
 /// Type of pickled task as represented in the task queue
-type PickledTask = 
-    {
-        Task : Pickle<Task> 
-        Dependencies : AssemblyId list 
+type PickledTask =
+    {
+        Task : Pickle<Task>
+        Dependencies : AssemblyId list
         Target : IWorkerRef option
     }
 with
@@ -204,8 +169,8 @@
             let cont = { Success = sc ; Exception = ec ; Cancellation = cc }
             Cloud.StartWithContinuations(wf, cont, ctx)
 
-        let task = 
-            { 
+        let task =
+            {
                 Type = typeof<'T>
                 ProcessInfo = procInfo
                 TaskId = taskId
@@ -218,7 +183,6 @@
         let taskp = Config.getSerializer().Pickler.PickleTyped task
 
         { Task = taskp ; Dependencies = dependencies ; Target = worker }
->>>>>>> 25da3ac1
 
 /// Defines a handle to the state of a runtime instance
 /// All information pertaining to the runtime execution state
@@ -228,15 +192,9 @@
         /// TCP endpoint used by the runtime state container
         IPEndPoint : System.Net.IPEndPoint
         /// Reference to the global task queue employed by the runtime
-<<<<<<< HEAD
         /// Queue contains pickled task and its vagrant dependency manifestppp
         TaskQueue : PartIndexedQueue<string (* IWorkerRef.Id *), Pickle<Task> * AssemblyId list>
         /// Reference to a Vagrant assembly exporting actor.
-=======
-        /// Queue contains pickled task and its vagabond dependency manifest
-        TaskQueue : Queue<PickledTask, IWorkerRef>
-        /// Reference to a Vagabond assembly exporting actor.
->>>>>>> 25da3ac1
         AssemblyExporter : AssemblyExporter
         /// Reference to the runtime resource manager
         /// Used for generating latches, cancellation tokens and result cells.
@@ -251,28 +209,24 @@
 with
     /// Initialize a new runtime state in the local process
     static member InitLocal (logger : string -> unit) (getWorkers : unit -> IWorkerRef []) =
-        // task dequeue predicate -- checks if task is assigned to particular target
-        let shouldDequeue (dequeueingWorker : IWorkerRef) (pt : PickledTask) =
-            match pt.Target with
-            // task not applicable to specific worker, approve dequeue
-            | None -> true
-            | Some w ->
-                // task applicable to current worker, approve dequeue
-                if w = dequeueingWorker then true
-                else
-                    // worker not applicable to current worker, dequeue if target worker has been disposed
-                    getWorkers () |> Array.forall ((<>) dequeueingWorker)
+        // // task dequeue predicate -- checks if task is assigned to particular target
+        // let shouldDequeue (dequeueingWorker : IWorkerRef) (pt : PickledTask) =
+        //     match pt.Target with
+        //     // task not applicable to specific worker, approve dequeue
+        //     | None -> true
+        //     | Some w ->
+        //         // task applicable to current worker, approve dequeue
+        //         if w = dequeueingWorker then true
+        //         else
+        //             // worker not applicable to current worker, dequeue if target worker has been disposed
+        //             getWorkers () |> Array.forall ((<>) dequeueingWorker)
 
         {
             IPEndPoint = MBrace.SampleRuntime.Config.getLocalEndpoint()
             Workers = ImmutableCell.Init getWorkers
             StoreCacheMap = StoreCacheMap.Init()
             Logger = Logger.Init logger
-<<<<<<< HEAD
             TaskQueue = PartIndexedQueue<_, _>.Init ()
-=======
-            TaskQueue = Queue<_,_>.Init shouldDequeue
->>>>>>> 25da3ac1
             AssemblyExporter = AssemblyExporter.Init()
             ResourceFactory = ResourceFactory.Init ()
         }
@@ -289,9 +243,8 @@
     member rt.EnqueueTask procInfo dependencies cts fp sc ec cc worker (wf : Cloud<'T>) : unit =
         rt.TaskQueue.Enqueue <| PickledTask.CreateTask procInfo dependencies cts fp sc ec cc worker wf
 
-<<<<<<< HEAD
-        let task = 
-            { 
+        let task =
+            {
                 Type = typeof<'T>
                 ProcessInfo = procInfo
                 TaskId = taskId
@@ -321,13 +274,6 @@
 
 
             rt.TaskQueue.Enqueue(selectedWorkerId, (taskp, dependencies))
-=======
-    /// <summary>
-    ///     Atomically schedule a collection of tasks
-    /// </summary>
-    /// <param name="tasks">Tasks to be enqueued</param>
-    member rt.EnqueueTasks tasks = rt.TaskQueue.EnqueueMultiple tasks
->>>>>>> 25da3ac1
 
     /// <summary>
     ///     Schedules a cloud workflow as a distributed result cell.
@@ -338,7 +284,7 @@
     /// <param name="wf">Input workflow.</param>
     member rt.StartAsCell procInfo dependencies cts fp worker (wf : Cloud<'T>) = async {
         let! resultCell = rt.ResourceFactory.RequestResultCell<'T>()
-        let setResult ctx r = 
+        let setResult ctx r =
             async {
                 let! success = resultCell.SetResult r
                 TaskExecutionMonitor.TriggerCompletion ctx
@@ -352,12 +298,11 @@
     }
 
     /// Attempt to dequeue a task from the runtime task queue
-<<<<<<< HEAD
     member rt.TryDequeue () = async {
         let! item = rt.TaskQueue.TryUnindexedDequeue()
         match item with
         | None -> return None
-        | Some ((tp, deps), faultCount, leaseMonitor) -> 
+        | Some ((tp, deps), faultCount, leaseMonitor) ->
             do! rt.AssemblyExporter.LoadDependencies deps
             let task = VagrantRegistry.Pickler.UnPickleTyped tp
             return Some (task, deps, faultCount, leaseMonitor)
@@ -368,7 +313,7 @@
         let! item = rt.TaskQueue.TryDequeue(workerId)
         match item with
         | None -> return None
-        | Some ((tp, deps), faultCount, leaseMonitor) -> 
+        | Some ((tp, deps), faultCount, leaseMonitor) ->
             do! rt.AssemblyExporter.LoadDependencies deps
             let task = VagrantRegistry.Pickler.UnPickleTyped tp
             return Some (task, deps, faultCount, leaseMonitor)
@@ -384,15 +329,4 @@
         {
             RuntimeState = runtimeState
             WorkerRef = workerRef
-        }
-=======
-    member rt.TryDequeue (dequeueingWorker : IWorkerRef) = async {
-        let! item =  rt.TaskQueue.TryDequeue dequeueingWorker
-        match item with
-        | None -> return None
-        | Some (pt, faultCount, leaseMonitor) -> 
-            do! rt.AssemblyExporter.LoadDependencies pt.Dependencies
-            let task = Config.getSerializer().Pickler.UnPickleTyped pt.Task
-            return Some (task, pt.Dependencies, faultCount, leaseMonitor)
-    }
->>>>>>> 25da3ac1
+        }